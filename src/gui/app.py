--- conflicted
+++ resolved
@@ -8,12 +8,9 @@
 from numba import set_num_threads
 from pathlib import Path
 import json
-<<<<<<< HEAD
 import os
 import sys
-=======
 import subprocess
->>>>>>> 0c7a60f7
 
 from ..logic.methods_manager import MethodsManager
 from ..logic.image_converter import ImageConverter
@@ -113,24 +110,6 @@
         settings_layout.addWidget(QLabel("Метод:"))
 
         self.method_combo = QComboBox()
-<<<<<<< HEAD
-=======
-        method_tooltip = (
-            "Методы сравнения цветов:\n"
-            "1. Евклидово расстояние - быстрый, но менее точный метод\n"
-            "2. CIEDE2000 - точный метод, учитывающий восприятие цвета\n"
-            "3. Взвешенное евклидово - учитывает яркость цветов\n"
-            "4. Rec. ITU-R BT.2124 - современный стандарт (2019)"
-        )
-        self.method_combo.setToolTip(method_tooltip)
-        self.method_combo.addItems([
-            "Евклидово расстояние (быстро)",
-            "CIEDE2000 (оптимизированная)",
-            "Взвешенное евклидово",
-            "Rec. ITU-R BT.2124 (2019)"
-        ])
-        self.method_combo.setCurrentIndex(0)
->>>>>>> 0c7a60f7
         settings_layout.addWidget(self.method_combo)
 
         # Настройки потоков
